--- conflicted
+++ resolved
@@ -8,164 +8,6 @@
 
 public class PayloadBuilderTest {
 
-<<<<<<< HEAD
-	@Test
-	public void testEmpty() {
-		PayloadBuilder builder = new PayloadBuilder();
-
-		String expected = "{\"aps\":{}}";
-		String actual = builder.toString();
-		assertEquals(expected, actual);
-	}
-
-	@Test
-	public void testOneAps() {
-		PayloadBuilder builder = new PayloadBuilder();
-		builder.alertBody("test");
-
-		String expected = "{\"aps\":{\"alert\":\"test\"}}";
-		String actual = builder.toString();
-		assertEquals(expected, actual);
-	}
-
-	@Test
-	public void testTwoAps() {
-		PayloadBuilder builder = new PayloadBuilder();
-		builder.alertBody("test");
-		builder.badge(9);
-
-		String expected = "{\"aps\":{\"alert\":\"test\",\"badge\":9}}";
-		String actual = builder.toString();
-		assertEquals(expected, actual);
-	}
-
-	@Test
-	public void localizedOneWithArray() {
-		PayloadBuilder builder = new PayloadBuilder()
-			.localizedKey("GAME_PLAY_REQUEST_FORMAT")
-			.localizedArguments(new String[] { "Jenna", "Frank" });
-		builder.sound("chime");
-
-		String expected = "{\"aps\":{\"sound\":\"chime\",\"alert\":{\"loc-key\":\"GAME_PLAY_REQUEST_FORMAT\",\"loc-args\":[\"Jenna\",\"Frank\"]}}}";
-		String actual = builder.toString();
-		assertEquals(expected, actual);
-	}
-
-	@Test
-	public void localizedOneWithVarargs() {
-		PayloadBuilder builder = new PayloadBuilder()
-			.localizedKey("GAME_PLAY_REQUEST_FORMAT")
-			.localizedArguments("Jenna", "Frank");
-		builder.sound("chime");
-
-		String expected = "{\"aps\":{\"sound\":\"chime\",\"alert\":{\"loc-key\":\"GAME_PLAY_REQUEST_FORMAT\",\"loc-args\":[\"Jenna\",\"Frank\"]}}}";
-		String actual = builder.toString();
-		assertEquals(expected, actual);
-	}
-
-	@Test
-	public void localizedTwo() {
-		PayloadBuilder builder =
-			new PayloadBuilder()
-				.sound("chime")
-				.localizedKey("GAME_PLAY_REQUEST_FORMAT")
-				.localizedArguments(new String[] { "Jenna", "Frank" });
-
-		String expected = "{\"aps\":{\"sound\":\"chime\",\"alert\":{\"loc-key\":\"GAME_PLAY_REQUEST_FORMAT\",\"loc-args\":[\"Jenna\",\"Frank\"]}}}";
-		String actual = builder.toString();
-		assertEquals(expected, actual);
-	}
-
-	@Test
-	public void customFieldSimple() {
-		PayloadBuilder builder = new PayloadBuilder();
-		builder.alertBody("test");
-
-		builder.customField("ache1", "what");
-		builder.customField("ache2", 2);
-
-		String expected = "{\"ache1\":\"what\",\"ache2\":2,\"aps\":{\"alert\":\"test\"}}";
-		String actual = builder.toString();
-		assertEquals(expected, actual);
-	}
-
-	@Test
-	public void customFieldArray() {
-		PayloadBuilder builder = new PayloadBuilder();
-		builder.alertBody("test");
-
-		builder.customField("ache1", Arrays.asList("a1", "a2"));
-		builder.customField("ache2", new int[] { 1, 2 } );
-
-		String expected = "{\"ache1\":[\"a1\",\"a2\"],\"ache2\":[1,2],\"aps\":{\"alert\":\"test\"}}";
-		String actual = builder.toString();
-		assertEquals(expected, actual);
-	}
-
-	@Test
-	public void customBody() {
-		PayloadBuilder builder = new PayloadBuilder();
-		builder.alertBody("what").actionKey("Cancel");
-
-		String expected = "{\"aps\":{\"alert\":{\"action-loc-key\":\"Cancel\",\"body\":\"what\"}}}";
-		String actual = builder.toString();
-		assertEquals(expected, actual);
-	}
-
-	@Test
-	public void customBodyReverseOrder() {
-		PayloadBuilder builder = new PayloadBuilder();
-		builder.actionKey("Cancel").alertBody("what");
-
-		String expected = "{\"aps\":{\"alert\":{\"action-loc-key\":\"Cancel\",\"body\":\"what\"}}}";
-		String actual = builder.toString();
-		assertEquals(expected, actual);
-	}
-
-	@Test
-	public void alertNoView() {
-		PayloadBuilder builder = new PayloadBuilder();
-		builder.actionKey(null).alertBody("what");
-
-		String expected = "{\"aps\":{\"alert\":{\"action-loc-key\":null,\"body\":\"what\"}}}";
-		String actual = builder.toString();
-		assertEquals(expected, actual);
-	}
-
-	@Test
-	public void alertNoViewSimpler() {
-		PayloadBuilder builder = new PayloadBuilder();
-		builder.noActionButton().alertBody("what");
-
-		String expected = "{\"aps\":{\"alert\":{\"action-loc-key\":null,\"body\":\"what\"}}}";
-		String actual = builder.toString();
-		assertEquals(expected, actual);
-	}
-
-	@Test
-	public void emptyApsWithFields() {
-		PayloadBuilder builder = new PayloadBuilder();
-		builder.customField("achme2", new int[] { 5, 8 } );
-
-		String expected = "{\"achme2\":[5,8],\"aps\":{}}";
-		String actual = builder.toString();
-		assertEquals(expected, actual);
-	}
-
-	@Test
-	public void abitComplicated() {
-		PayloadBuilder builder = new PayloadBuilder();
-		builder.customField("achme", "foo");
-		builder.sound("chime");
-		builder.localizedKey("GAME_PLAY_REQUEST_FORMAT")
-			.localizedArguments(new String[] { "Jenna", "Frank"});
-
-		String expected = "{\"achme\":\"foo\",\"aps\":{\"sound\":\"chime\",\"alert\":{\"loc-key\":\"GAME_PLAY_REQUEST_FORMAT\",\"loc-args\":[\"Jenna\",\"Frank\"]}}}";
-		String actual = builder.toString();
-		assertEquals(expected, actual);
-	}
-
-=======
     @Test
     public void testEmpty() {
         PayloadBuilder builder = new PayloadBuilder();
@@ -321,5 +163,4 @@
         String actual = builder.toString();
         assertEquals(expected, actual);
     }
->>>>>>> 6304099b
 }