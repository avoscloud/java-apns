This is a Fork!
---------------

This is Froh's fork of [notnoop/java-apns][1].

<<<<<<< HEAD
=======
What's new in this fork:

* Support for [Proxy.Type.HTTP][2] using [RFC 2817][3].
>>>>>>> 17b68a23

  [1]: https://github.com/notnoop/java-apns
  [2]: http://docs.oracle.com/javase/6/docs/api/java/net/Proxy.html
  [3]: http://www.ietf.org/rfc/rfc2817.txt











Introduction
------------

java-apns is a Java client for Apple Push Notification service (APNs).
The library aims to provide a highly scalable interface to the Apple
server, while still being simple and modular.

The interface aims to require very minimal code to achieve the most common
cases, but have it be reconfigurable so you can even use your own networking
connections or JSON library if necessary.

Links: [Installation](http://wiki.github.com/notnoop/java-apns/installation)
- [Javadocs](http://notnoop.github.com/java-apns/apidocs/index.html)
- [Changelog](https://github.com/notnoop/java-apns/blob/master/CHANGELOG)

Features:
--------------
  *  Easy to use, high performance APNS Service API
  *  Supports Apple Feedback service
  *  Support Enhanced Apple Push Notification
  *  Support MDM and Newstand Notifications
  *  Easy to use with Apple certificates
  *  Easy to extend and reuse
  *  Easy to integrate with dependency injection frameworks
  *  Easy to setup custom notification payloads
  *  Supports connection pooling


Sample Code
----------------

To send a notification, you can do it in two steps:

1. Setup the connection

        ApnsService service =
            APNS.newService()
            .withCert("/path/to/certificate.p12", "MyCertPassword")
            .withSandboxDestination()
            .build();

2. Create and send the message

        String payload = APNS.newPayload().alertBody("Can't be simpler than this!").build();
        String token = "fedfbcfb....";
        service.push(token, payload);

3. To query the feedback service for inactive devices:

        Map<String, Date> inactiveDevices = service.getInactiveDevices();
        for (String deviceToken : inactiveDevices.keySet()) {
            Date inactiveAsOf = inactiveDevices.get(deviceToken);
            ...
        }

That's it!

Custom Payloads
----------------

You can send a message payload, but providing custom fields and
localizable alert:

    String payload = APNS.newPayload()
                .badge(3)
                .customField("secret", "what do you think?");
                .localizedKey("GAME_PLAY_REQUEST_FORMAT")
                .localizedArguments("Jenna", "Frank")
                .actionKey("Play").build();

    service.push(token, payload);

License
----------------

Licensed under the [New 3-Clause BSD License](http://www.opensource.org/licenses/BSD-3-Clause).

    Copyright 2009, Mahmood Ali.
    All rights reserved.

    Redistribution and use in source and binary forms, with or without
    modification, are permitted provided that the following conditions are
    met:

      * Redistributions of source code must retain the above copyright
        notice, this list of conditions and the following disclaimer.
      * Redistributions in binary form must reproduce the above
        copyright notice, this list of conditions and the following disclaimer
        in the documentation and/or other materials provided with the
        distribution.
      * Neither the name of Mahmood Ali. nor the names of its
        contributors may be used to endorse or promote products derived from
        this software without specific prior written permission.

    THIS SOFTWARE IS PROVIDED BY THE COPYRIGHT HOLDERS AND CONTRIBUTORS
    "AS IS" AND ANY EXPRESS OR IMPLIED WARRANTIES, INCLUDING, BUT NOT
    LIMITED TO, THE IMPLIED WARRANTIES OF MERCHANTABILITY AND FITNESS FOR
    A PARTICULAR PURPOSE ARE DISCLAIMED. IN NO EVENT SHALL THE COPYRIGHT
    OWNER OR CONTRIBUTORS BE LIABLE FOR ANY DIRECT, INDIRECT, INCIDENTAL,
    SPECIAL, EXEMPLARY, OR CONSEQUENTIAL DAMAGES (INCLUDING, BUT NOT
    LIMITED TO, PROCUREMENT OF SUBSTITUTE GOODS OR SERVICES; LOSS OF USE,
    DATA, OR PROFITS; OR BUSINESS INTERRUPTION) HOWEVER CAUSED AND ON ANY
    THEORY OF LIABILITY, WHETHER IN CONTRACT, STRICT LIABILITY, OR TORT
    (INCLUDING NEGLIGENCE OR OTHERWISE) ARISING IN ANY WAY OUT OF THE USE
    OF THIS SOFTWARE, EVEN IF ADVISED OF THE POSSIBILITY OF SUCH DAMAGE.


Contact
---------------
Support mailing list: http://groups.google.com/group/java-apns-discuss<|MERGE_RESOLUTION|>--- conflicted
+++ resolved
@@ -3,25 +3,7 @@
 
 This is Froh's fork of [notnoop/java-apns][1].
 
-<<<<<<< HEAD
-=======
-What's new in this fork:
-
-* Support for [Proxy.Type.HTTP][2] using [RFC 2817][3].
->>>>>>> 17b68a23
-
   [1]: https://github.com/notnoop/java-apns
-  [2]: http://docs.oracle.com/javase/6/docs/api/java/net/Proxy.html
-  [3]: http://www.ietf.org/rfc/rfc2817.txt
-
-
-
-
-
-
-
-
-
 
 
 Introduction
